import shutil
from setuptools import setup

with open('README.md', 'r', encoding='utf-8') as f:
    long_description = f.read()

with open('requirements.txt', 'r', encoding='utf-8') as f:
    content = f.readlines()
    requirements = [x.strip() for x in content]

shutil.copyfile('enum4linux-ng.py', 'enum4linux-ng')

setup(
    name='enum4linux-ng',
<<<<<<< HEAD
    version='1.2.0',
=======
    version='1.3.0-dev',
>>>>>>> cb411bbd
    author='mw',
    description='A next generation version of enum4linux',
    long_description=long_description,
    long_description_content_type='text/markdown',
    url='https://github.com/cddmp/enum4linux-ng',
    classifiers=[
        'Environment :: Console'
        'License :: OSI Approved :: GNU General Public License v3 (GPLv3)',
        'Operating System :: POSIX :: Linux',
        'Programming Language :: Python :: 3',
        'Topic :: Security',
    ],
    python_requires='>=3.6',
    install_requires=requirements,
    scripts=['enum4linux-ng']
)<|MERGE_RESOLUTION|>--- conflicted
+++ resolved
@@ -12,11 +12,7 @@
 
 setup(
     name='enum4linux-ng',
-<<<<<<< HEAD
-    version='1.2.0',
-=======
     version='1.3.0-dev',
->>>>>>> cb411bbd
     author='mw',
     description='A next generation version of enum4linux',
     long_description=long_description,
