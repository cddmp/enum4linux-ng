--- conflicted
+++ resolved
@@ -2079,11 +2079,7 @@
     "groups", "machines" and/or a domain sid. By default enumerated_input is an empty dict
     and will be filled up during the tool run.
     '''
-<<<<<<< HEAD
     def __init__(self, rid_ranges, batch_size, known_usernames, usernames_file, force_sid_enum, user_size):
-=======
-    def __init__(self, rid_ranges, batch_size, known_usernames):
->>>>>>> cb411bbd
         self.rid_ranges = rid_ranges
         self.batch_size = batch_size
         self.known_usernames = known_usernames
@@ -2791,11 +2787,7 @@
         # RID Cycling - init parameters
         if self.args.R:
             rid_ranges = self.prepare_rid_ranges()
-<<<<<<< HEAD
             self.cycle_params = RidCycleParams(rid_ranges, self.args.R, self.args.users, self.args.usernames_file, self.args.force_sid_num, self.args.kR)
-=======
-            self.cycle_params = RidCycleParams(rid_ranges, self.args.R, self.args.users)
->>>>>>> cb411bbd
 
         # Shares Brute Force - init parameters
         if self.args.shares_file:
